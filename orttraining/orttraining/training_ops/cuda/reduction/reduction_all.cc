// Copyright (c) Microsoft Corporation. All rights reserved.
// Licensed under the MIT License.

#include "orttraining/training_ops/cuda/reduction/reduction_all.h"
#include "orttraining/training_ops/cuda/reduction/reduction_all_impl.h"

#include "core/common/safeint.h"
#include "core/providers/cuda/reduction/reduction_functions.h"
#include "core/providers/cuda/shared_inc/accumulation_type.h"

namespace onnxruntime {
namespace cuda {

#define REGISTER_REDUCE_ALL_KERNEL_TYPED(Name, TIn, TOut)                                                                                                  \
  ONNX_OPERATOR_TYPED_KERNEL_EX(                                                                                                                           \
      Name,                                                                                                                                                \
      kMSDomain,                                                                                                                                           \
      1,                                                                                                                                                   \
      TIn##_##TOut,                                                                                                                                        \
      kCudaExecutionProvider,                                                                                                                              \
      (*KernelDefBuilder::Create()).TypeConstraint("TIn", DataTypeImpl::GetTensorType<TIn>()).TypeConstraint("TOut", DataTypeImpl::GetTensorType<TOut>()), \
      Name<TIn, TOut>);

template <typename TIn, typename TOut>
Status ReduceAllL2<TIn, TOut>::ComputeInternal(OpKernelContext* ctx) const {
  typedef typename ToCudaType<TIn>::MappedType CudaTIn;
  typedef typename ToCudaType<TOut>::MappedType CudaTOut;

  // Get Input tensor count.
  const auto total_tensor_count = ctx->InputCount();
  // We only have one tensor per group so
  // grouped_tensor_pointers[i] always contains only one element.
  std::vector<std::vector<void*>> grouped_tensor_pointers(total_tensor_count);
  std::vector<int> tensor_sizes(total_tensor_count);

  for (int i = 0; i < total_tensor_count; ++i) {
    const Tensor* input = ctx->Input<Tensor>(i);
    const auto size = input->Shape().Size();
    ORT_ENFORCE(size <= std::numeric_limits<int>::max(), "Number of reduced elements (",
                size, ") exceeds the max allowed value (", std::numeric_limits<int>::max(), ").");
    grouped_tensor_pointers[i] = {const_cast<TIn*>(input->Data<TIn>())};
    tensor_sizes[i] = static_cast<int>(size);
  }

  // Allocate output tensor.
  Tensor* output = ctx->Output(0, {});
  CudaTOut* p_output = reinterpret_cast<CudaTOut*>(output->template MutableData<TOut>());
  CUDA_RETURN_IF_ERROR(cudaMemsetAsync(p_output, 0, sizeof(CudaTOut), Stream(ctx)));

  const bool deterministic = ctx->GetUseDeterministicCompute();

  if (!deterministic) {
    typedef MultiTensorReduceL2<CudaTIn, CudaTOut> TFunctor;
    TFunctor functor;

    // Check if all values are finite and write true to deviceOutput.
    // Otherwise, false will be written.
    launch_multi_tensor_functor<1, TFunctor>(Stream(ctx),
                                             2048 * 32, tensor_sizes, grouped_tensor_pointers, functor, p_output);

    // *p_output is the squared sum of all elements.
    // Let's take a sqrt to get the actual L2-norm.
    ScalarSqrt(Stream(ctx), p_output, p_output);
  } else {
    // alternate path only for deterministic compute ..
    typedef AccumulationType_t<CudaTOut> CudaTAcc;

    // find reduction buffer size needed by 'reduce_square_sum' for each tensor
    size_t reduction_buffer_size_in_bytes = 0;
    for (int i = 0; i < total_tensor_count; ++i) {
      reduction_buffer_size_in_bytes =
          std::max(reduction_buffer_size_in_bytes, compute_reduction_buffer_size<CudaTAcc>(tensor_sizes[i]));
    }

    // enlarge reduction buffer size for 'reduce_sum' over tensor square norms
    reduction_buffer_size_in_bytes =
        std::max(reduction_buffer_size_in_bytes, compute_reduction_buffer_size<CudaTAcc>(total_tensor_count));

    // create GPU scratch space and zero target for each tensor square norm
<<<<<<< HEAD
    auto reduction_buffer = GetScratchBuffer<void>(reduction_buffer_size, ctx->GetComputeStream());

    // buffer for final output and square norms of each tensor
    auto results_buffer = GetScratchBuffer<CudaTAcc>(1 + total_tensor_count, ctx->GetComputeStream());

    CUDA_RETURN_IF_ERROR(cudaMemsetAsync(results_buffer.get(), 0, sizeof(CudaTAcc) * (1 + total_tensor_count), Stream(ctx)));
=======
    auto reduction_buffer = GetScratchBuffer<void>(reduction_buffer_size_in_bytes);

    // buffer for final output and square norms of each tensor
    SafeInt<size_t> results_buffer_size = 1 + total_tensor_count;
    auto results_buffer = GetScratchBuffer<CudaTAcc>(results_buffer_size);

    CUDA_RETURN_IF_ERROR(cudaMemsetAsync(results_buffer.get(), 0, sizeof(CudaTAcc) * results_buffer_size, Stream()));
>>>>>>> 80c8d934

    CudaTAcc* p_global_sqnorm = results_buffer.get();
    CudaTAcc* p_tensor_sqnorm = p_global_sqnorm + 1;

    // perform reduction l2norm = sqrt[sum(tensor[i][j]**2)] for i,j over all tensor elements
    for (int i = 0; i < total_tensor_count; ++i) {
      CudaTIn* p_tensor_i = reinterpret_cast<CudaTIn*>(grouped_tensor_pointers[i][0]);
      ORT_RETURN_IF_ERROR(reduce_square_sum(
<<<<<<< HEAD
          Stream(ctx), p_tensor_i, p_tensor_sqnorm + i, tensor_sizes[i], reduction_buffer.get(), reduction_buffer_size));
    }
    ORT_RETURN_IF_ERROR(reduce_sum(
        Stream(ctx), p_tensor_sqnorm, p_global_sqnorm, total_tensor_count, reduction_buffer.get(), reduction_buffer_size));
    ScalarSqrt(Stream(ctx), p_global_sqnorm, p_output);
=======
          Stream(), p_tensor_i, p_tensor_sqnorm + i, tensor_sizes[i], reduction_buffer.get(), reduction_buffer_size_in_bytes));
    }
    ORT_RETURN_IF_ERROR(reduce_sum(
        Stream(), p_tensor_sqnorm, p_global_sqnorm, total_tensor_count, reduction_buffer.get(), reduction_buffer_size_in_bytes));
    ScalarSqrt(Stream(), p_global_sqnorm, p_output);
>>>>>>> 80c8d934
  }

  return Status::OK();
}

REGISTER_REDUCE_ALL_KERNEL_TYPED(ReduceAllL2, float, float)
REGISTER_REDUCE_ALL_KERNEL_TYPED(ReduceAllL2, MLFloat16, float)
REGISTER_REDUCE_ALL_KERNEL_TYPED(ReduceAllL2, float, MLFloat16)
REGISTER_REDUCE_ALL_KERNEL_TYPED(ReduceAllL2, MLFloat16, MLFloat16)
REGISTER_REDUCE_ALL_KERNEL_TYPED(ReduceAllL2, BFloat16, float)
REGISTER_REDUCE_ALL_KERNEL_TYPED(ReduceAllL2, float, BFloat16)
REGISTER_REDUCE_ALL_KERNEL_TYPED(ReduceAllL2, BFloat16, BFloat16)

}  // namespace cuda
}  // namespace onnxruntime<|MERGE_RESOLUTION|>--- conflicted
+++ resolved
@@ -77,22 +77,13 @@
         std::max(reduction_buffer_size_in_bytes, compute_reduction_buffer_size<CudaTAcc>(total_tensor_count));
 
     // create GPU scratch space and zero target for each tensor square norm
-<<<<<<< HEAD
-    auto reduction_buffer = GetScratchBuffer<void>(reduction_buffer_size, ctx->GetComputeStream());
-
-    // buffer for final output and square norms of each tensor
-    auto results_buffer = GetScratchBuffer<CudaTAcc>(1 + total_tensor_count, ctx->GetComputeStream());
-
-    CUDA_RETURN_IF_ERROR(cudaMemsetAsync(results_buffer.get(), 0, sizeof(CudaTAcc) * (1 + total_tensor_count), Stream(ctx)));
-=======
-    auto reduction_buffer = GetScratchBuffer<void>(reduction_buffer_size_in_bytes);
+    auto reduction_buffer = GetScratchBuffer<void>(reduction_buffer_size_in_bytes, ctx->GetComputeStream());
 
     // buffer for final output and square norms of each tensor
     SafeInt<size_t> results_buffer_size = 1 + total_tensor_count;
-    auto results_buffer = GetScratchBuffer<CudaTAcc>(results_buffer_size);
+    auto results_buffer = GetScratchBuffer<CudaTAcc>(results_buffer_size, ctx->GetComputeStream());
 
-    CUDA_RETURN_IF_ERROR(cudaMemsetAsync(results_buffer.get(), 0, sizeof(CudaTAcc) * results_buffer_size, Stream()));
->>>>>>> 80c8d934
+    CUDA_RETURN_IF_ERROR(cudaMemsetAsync(results_buffer.get(), 0, sizeof(CudaTAcc) * results_buffer_size, Stream(ctx)));
 
     CudaTAcc* p_global_sqnorm = results_buffer.get();
     CudaTAcc* p_tensor_sqnorm = p_global_sqnorm + 1;
@@ -101,19 +92,11 @@
     for (int i = 0; i < total_tensor_count; ++i) {
       CudaTIn* p_tensor_i = reinterpret_cast<CudaTIn*>(grouped_tensor_pointers[i][0]);
       ORT_RETURN_IF_ERROR(reduce_square_sum(
-<<<<<<< HEAD
-          Stream(ctx), p_tensor_i, p_tensor_sqnorm + i, tensor_sizes[i], reduction_buffer.get(), reduction_buffer_size));
+          Stream(ctx), p_tensor_i, p_tensor_sqnorm + i, tensor_sizes[i], reduction_buffer.get(), reduction_buffer_size_in_bytes));
     }
     ORT_RETURN_IF_ERROR(reduce_sum(
-        Stream(ctx), p_tensor_sqnorm, p_global_sqnorm, total_tensor_count, reduction_buffer.get(), reduction_buffer_size));
+        Stream(ctx), p_tensor_sqnorm, p_global_sqnorm, total_tensor_count, reduction_buffer.get(), reduction_buffer_size_in_bytes));
     ScalarSqrt(Stream(ctx), p_global_sqnorm, p_output);
-=======
-          Stream(), p_tensor_i, p_tensor_sqnorm + i, tensor_sizes[i], reduction_buffer.get(), reduction_buffer_size_in_bytes));
-    }
-    ORT_RETURN_IF_ERROR(reduce_sum(
-        Stream(), p_tensor_sqnorm, p_global_sqnorm, total_tensor_count, reduction_buffer.get(), reduction_buffer_size_in_bytes));
-    ScalarSqrt(Stream(), p_global_sqnorm, p_output);
->>>>>>> 80c8d934
   }
 
   return Status::OK();
