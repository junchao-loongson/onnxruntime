--- conflicted
+++ resolved
@@ -435,14 +435,11 @@
 #endif
 #endif
 
-<<<<<<< HEAD
 #ifdef USE_NNAPI
   broken_tests.insert({"scan9_sum", "Error with the extra graph"});
   broken_tests.insert({"scan_sum", "Error with the extra graph"});
 #endif
 
-
-=======
 #ifdef USE_TENSORRT
   broken_tests.insert({"fp16_shufflenet", "TRT EP bug"});
   broken_tests.insert({"fp16_inception_v1", "TRT EP bug"});
@@ -458,7 +455,6 @@
   broken_tests.insert({"tf_resnet_v2_152", "TRT Engine couldn't be created"});
   broken_tests.insert({"tf_resnet_v2_50", "TRT Engine couldn't be created"});
 #endif
->>>>>>> 7408dec0
 
 #ifdef USE_CUDA
   broken_tests.insert({"mxnet_arcface", "result mismatch"});
