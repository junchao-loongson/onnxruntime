// Copyright (c) Microsoft Corporation. All rights reserved.
// Licensed under the MIT License.

import {argMax, argMin, parseArgMinMaxAttributes} from './ops/argminmax';
import * as binaryOps from './ops/binary-op';
import {concat, parseConcatAttributes} from './ops/concat';
import {conv, parseConvAttributes} from './ops/conv';
import {convTranspose, parseConvTransposeAttributes} from './ops/conv-transpose';
import {expand} from './ops/expand';
<<<<<<< HEAD
=======
import {gather, parseGatherAttributes} from './ops/gather';
import {gelu} from './ops/gelu';
>>>>>>> cc4b64f6
import {gemm, parseGemmAttributes} from './ops/gemm';
import {matMul} from './ops/matmul';
import * as pool from './ops/pool';
import {parseReduceAttributes, reduceL1, reduceL2, reduceLogSum, reduceLogSumExp, reduceMax, reduceMean, reduceMin, reduceProd, reduceSum, reduceSumSquare} from './ops/reduce';
import {parseResizeAttributes, resize} from './ops/resize';
import {parseSliceAttributes, slice} from './ops/slice';
import {parseSoftmaxAttributes, softmax} from './ops/softmax';
import {parseSplitAttributes, split} from './ops/split';
import {parseTransposeAttributes, transpose} from './ops/transpose';
import * as unaryOps from './ops/unary-op';
import {ComputeContext} from './types';

export type RunFunction = (context: ComputeContext, attribute?: unknown) => void;
export type ParseAttributeFunction = (attributeRaw: unknown) => unknown;
export type OperatorImplementation = [RunFunction]|[RunFunction, ParseAttributeFunction];

export const WEBGPU_OP_RESOLVE_RULES: Map<string, OperatorImplementation> = new Map([
  ['Abs', [unaryOps.abs]],
  ['Acos', [unaryOps.acos]],
  ['Acosh', [unaryOps.acosh]],
  ['Add', [binaryOps.add]],
  ['ArgMax', [argMax, parseArgMinMaxAttributes]],
  ['ArgMin', [argMin, parseArgMinMaxAttributes]],
  ['Asin', [unaryOps.asin]],
  ['Asinh', [unaryOps.asinh]],
  ['Atan', [unaryOps.atan]],
  ['Atanh', [unaryOps.atanh]],
  // TODO: support new attributes for AveragePool-10
  ['AveragePool', [pool.averagePool, pool.parseAveragePoolAttributes]],
  ['Ceil', [unaryOps.ceil]],
  ['ClipV10', [unaryOps.clipV10]],
  ['Clip', [unaryOps.clip]],
  ['Concat', [concat, parseConcatAttributes]],
  ['Conv', [conv, parseConvAttributes]],
  ['ConvTranspose', [convTranspose, parseConvTransposeAttributes]],
  ['Cos', [unaryOps.cos]],
  ['Cosh', [unaryOps.cosh]],
  ['Div', [binaryOps.div]],
  ['Elu', [unaryOps.elu, unaryOps.parseAlphaAttributes]],
  ['Erf', [unaryOps.erf]],
  ['Exp', [unaryOps.exp]],
  ['Expand', [expand]],
  ['Floor', [unaryOps.floor]],
<<<<<<< HEAD
  ['Gelu', [unaryOps.gelu]],
=======
  ['Gather', [gather, parseGatherAttributes]],
  ['Gelu', [gelu]],
>>>>>>> cc4b64f6
  ['Gemm', [gemm, parseGemmAttributes]],
  ['GlobalAveragePool', [pool.globalAveragePool, pool.parseGlobalAveragePoolAttributes]],
  ['GlobalMaxPool', [pool.globalMaxPool, pool.parseGlobalMaxPoolAttributes]],
  ['LeakyRelu', [unaryOps.leakyRelu, unaryOps.parseAlphaAttributes]],
  ['MatMul', [matMul]],
  // TODO: support new attributes for MaxPool-8 and MaxPool-10
  ['MaxPool', [pool.maxPool, pool.parseMaxPoolAttributes]],
  ['Mul', [binaryOps.mul]],
  ['Neg', [unaryOps.neg]],
  ['Pow', [binaryOps.pow]],
  ['Reciprocal', [unaryOps.reciprocal]],
  ['ReduceMin', [reduceMin, parseReduceAttributes]],
  ['ReduceMean', [reduceMean, parseReduceAttributes]],
  ['ReduceMax', [reduceMax, parseReduceAttributes]],
  ['ReduceSum', [reduceSum, parseReduceAttributes]],
  ['ReduceProd', [reduceProd, parseReduceAttributes]],
  ['ReduceL1', [reduceL1, parseReduceAttributes]],
  ['ReduceL2', [reduceL2, parseReduceAttributes]],
  ['ReduceLogSum', [reduceLogSum, parseReduceAttributes]],
  ['ReduceLogSumExp', [reduceLogSumExp, parseReduceAttributes]],
  ['ReduceSumSquare', [reduceSumSquare, parseReduceAttributes]],
  ['Relu', [unaryOps.relu]],
  ['Resize', [resize, parseResizeAttributes]],
  ['Sigmoid', [unaryOps.sigmoid]],
  ['Sin', [unaryOps.sin]],
  ['Sinh', [unaryOps.sinh]],
  ['Slice', [slice, parseSliceAttributes]],
  ['Split', [split, parseSplitAttributes]],
  ['Sqrt', [unaryOps.sqrt]],
  ['Softmax', [softmax, parseSoftmaxAttributes]],
  ['Sub', [binaryOps.sub]],
  ['Tan', [unaryOps.tan]],
  ['Tanh', [unaryOps.tanh]],
  ['ThresholdedRelu', [unaryOps.thresholdedRelu, unaryOps.parseAlphaAttributes]],
  ['Transpose', [transpose, parseTransposeAttributes]],
]);<|MERGE_RESOLUTION|>--- conflicted
+++ resolved
@@ -7,11 +7,7 @@
 import {conv, parseConvAttributes} from './ops/conv';
 import {convTranspose, parseConvTransposeAttributes} from './ops/conv-transpose';
 import {expand} from './ops/expand';
-<<<<<<< HEAD
-=======
 import {gather, parseGatherAttributes} from './ops/gather';
-import {gelu} from './ops/gelu';
->>>>>>> cc4b64f6
 import {gemm, parseGemmAttributes} from './ops/gemm';
 import {matMul} from './ops/matmul';
 import * as pool from './ops/pool';
@@ -55,12 +51,8 @@
   ['Exp', [unaryOps.exp]],
   ['Expand', [expand]],
   ['Floor', [unaryOps.floor]],
-<<<<<<< HEAD
+  ['Gather', [gather, parseGatherAttributes]],
   ['Gelu', [unaryOps.gelu]],
-=======
-  ['Gather', [gather, parseGatherAttributes]],
-  ['Gelu', [gelu]],
->>>>>>> cc4b64f6
   ['Gemm', [gemm, parseGemmAttributes]],
   ['GlobalAveragePool', [pool.globalAveragePool, pool.parseGlobalAveragePoolAttributes]],
   ['GlobalMaxPool', [pool.globalMaxPool, pool.parseGlobalMaxPoolAttributes]],
